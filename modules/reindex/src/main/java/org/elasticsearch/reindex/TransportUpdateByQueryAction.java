/*
 * Copyright Elasticsearch B.V. and/or licensed to Elasticsearch B.V. under one
 * or more contributor license agreements. Licensed under the Elastic License
 * 2.0 and the Server Side Public License, v 1; you may not use this file except
 * in compliance with, at your election, the Elastic License 2.0 or the Server
 * Side Public License, v 1.
 */

package org.elasticsearch.reindex;

import org.apache.logging.log4j.Logger;
import org.elasticsearch.action.ActionListener;
import org.elasticsearch.action.index.IndexRequest;
import org.elasticsearch.action.support.ActionFilters;
import org.elasticsearch.action.support.HandledTransportAction;
import org.elasticsearch.client.internal.Client;
import org.elasticsearch.client.internal.ParentTaskAssigningClient;
import org.elasticsearch.cluster.ClusterState;
import org.elasticsearch.cluster.service.ClusterService;
import org.elasticsearch.common.util.concurrent.EsExecutors;
import org.elasticsearch.core.Nullable;
import org.elasticsearch.index.reindex.BulkByScrollResponse;
import org.elasticsearch.index.reindex.BulkByScrollTask;
import org.elasticsearch.index.reindex.ScrollableHitSource;
import org.elasticsearch.index.reindex.UpdateByQueryAction;
import org.elasticsearch.index.reindex.UpdateByQueryRequest;
import org.elasticsearch.index.reindex.WorkerBulkByScrollTaskState;
import org.elasticsearch.injection.guice.Inject;
import org.elasticsearch.script.CtxMap;
import org.elasticsearch.script.Script;
import org.elasticsearch.script.ScriptService;
import org.elasticsearch.script.UpdateByQueryMetadata;
import org.elasticsearch.script.UpdateByQueryScript;
import org.elasticsearch.tasks.Task;
import org.elasticsearch.threadpool.ThreadPool;
import org.elasticsearch.transport.TransportService;

import java.util.Map;
import java.util.concurrent.TimeUnit;
import java.util.function.BiFunction;
import java.util.function.LongSupplier;

public class TransportUpdateByQueryAction extends HandledTransportAction<UpdateByQueryRequest, BulkByScrollResponse> {

    private final ThreadPool threadPool;
    private final Client client;
    private final ScriptService scriptService;
    private final ClusterService clusterService;
    private final UpdateByQueryMetrics updateByQueryMetrics;

    @Inject
    public TransportUpdateByQueryAction(
        ThreadPool threadPool,
        ActionFilters actionFilters,
        Client client,
        TransportService transportService,
        ScriptService scriptService,
        ClusterService clusterService,
<<<<<<< HEAD
        UpdateByQueryMetrics updateByQueryMetrics
=======
        @Nullable UpdateByQueryMetrics updateByQueryMetrics
>>>>>>> 69ac8f81
    ) {
        super(UpdateByQueryAction.NAME, transportService, actionFilters, UpdateByQueryRequest::new, EsExecutors.DIRECT_EXECUTOR_SERVICE);
        this.threadPool = threadPool;
        this.client = client;
        this.scriptService = scriptService;
        this.clusterService = clusterService;
        this.updateByQueryMetrics = updateByQueryMetrics;
    }

    @Override
    protected void doExecute(Task task, UpdateByQueryRequest request, ActionListener<BulkByScrollResponse> listener) {
        BulkByScrollTask bulkByScrollTask = (BulkByScrollTask) task;
        long startTime = System.nanoTime();
        BulkByScrollParallelizationHelper.startSlicedAction(
            request,
            bulkByScrollTask,
            UpdateByQueryAction.INSTANCE,
            listener,
            client,
            clusterService.localNode(),
            () -> {
                ClusterState state = clusterService.state();
                ParentTaskAssigningClient assigningClient = new ParentTaskAssigningClient(
                    client,
                    clusterService.localNode(),
                    bulkByScrollTask
                );
                new AsyncIndexBySearchAction(
                    bulkByScrollTask,
                    logger,
                    assigningClient,
                    threadPool,
                    scriptService,
                    request,
                    state,
                    ActionListener.runAfter(listener, () -> {
                        long elapsedTime = TimeUnit.NANOSECONDS.toSeconds(System.nanoTime() - startTime);
                        if (updateByQueryMetrics != null) {
                            updateByQueryMetrics.recordTookTime(elapsedTime);
                        }
                    })
                ).start();
            }
        );
    }

    /**
     * Simple implementation of update-by-query using scrolling and bulk.
     */
    static class AsyncIndexBySearchAction extends AbstractAsyncBulkByScrollAction<UpdateByQueryRequest, TransportUpdateByQueryAction> {

        AsyncIndexBySearchAction(
            BulkByScrollTask task,
            Logger logger,
            ParentTaskAssigningClient client,
            ThreadPool threadPool,
            ScriptService scriptService,
            UpdateByQueryRequest request,
            ClusterState clusterState,
            ActionListener<BulkByScrollResponse> listener
        ) {
            super(
                task,
                // use sequence number powered optimistic concurrency control unless requested
                request.getSearchRequest().source() != null && Boolean.TRUE.equals(request.getSearchRequest().source().version()),
                true,
                logger,
                client,
                threadPool,
                request,
                listener,
                scriptService,
                null
            );
        }

        @Override
        public BiFunction<RequestWrapper<?>, ScrollableHitSource.Hit, RequestWrapper<?>> buildScriptApplier() {
            Script script = mainRequest.getScript();
            if (script != null) {
                return new UpdateByQueryScriptApplier(worker, scriptService, script, script.getParams(), threadPool::absoluteTimeInMillis);
            }
            return super.buildScriptApplier();
        }

        @Override
        protected RequestWrapper<IndexRequest> buildRequest(ScrollableHitSource.Hit doc) {
            IndexRequest index = new IndexRequest();
            index.index(doc.getIndex());
            index.id(doc.getId());
            index.source(doc.getSource(), doc.getXContentType());
            index.setIfSeqNo(doc.getSeqNo());
            index.setIfPrimaryTerm(doc.getPrimaryTerm());
            index.setPipeline(mainRequest.getPipeline());
            return wrap(index);
        }

        static class UpdateByQueryScriptApplier extends ScriptApplier<UpdateByQueryMetadata> {
            private UpdateByQueryScript.Factory update = null;

            UpdateByQueryScriptApplier(
                WorkerBulkByScrollTaskState taskWorker,
                ScriptService scriptService,
                Script script,
                Map<String, Object> params,
                LongSupplier nowInMillisSupplier
            ) {
                super(taskWorker, scriptService, script, params, nowInMillisSupplier);
            }

            @Override
            protected CtxMap<UpdateByQueryMetadata> execute(ScrollableHitSource.Hit doc, Map<String, Object> source) {
                if (update == null) {
                    update = scriptService.compile(script, UpdateByQueryScript.CONTEXT);
                }
                CtxMap<UpdateByQueryMetadata> ctxMap = new CtxMap<>(
                    source,
                    new UpdateByQueryMetadata(
                        doc.getIndex(),
                        doc.getId(),
                        doc.getVersion(),
                        doc.getRouting(),
                        INDEX,
                        nowInMillisSupplier.getAsLong()
                    )
                );
                update.newInstance(params, ctxMap).execute();
                return ctxMap;
            }

            @Override
            protected void updateRequest(RequestWrapper<?> request, UpdateByQueryMetadata metadata) {
                // do nothing
            }
        }
    }
}<|MERGE_RESOLUTION|>--- conflicted
+++ resolved
@@ -56,11 +56,7 @@
         TransportService transportService,
         ScriptService scriptService,
         ClusterService clusterService,
-<<<<<<< HEAD
-        UpdateByQueryMetrics updateByQueryMetrics
-=======
         @Nullable UpdateByQueryMetrics updateByQueryMetrics
->>>>>>> 69ac8f81
     ) {
         super(UpdateByQueryAction.NAME, transportService, actionFilters, UpdateByQueryRequest::new, EsExecutors.DIRECT_EXECUTOR_SERVICE);
         this.threadPool = threadPool;
