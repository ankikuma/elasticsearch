--- conflicted
+++ resolved
@@ -87,19 +87,9 @@
         return List.of(
             new ReindexSslConfig(services.environment().settings(), services.environment(), services.resourceWatcherService()),
             new ReindexMetrics(services.telemetryProvider().getMeterRegistry()),
-<<<<<<< HEAD
-            new UpdateByQueryMetrics(services.telemetryProvider().getMeterRegistry())
-        );
-
-        /*
-        return Collections.singletonList(
-            new ReindexSslConfig(services.environment().settings(), services.environment(), services.resourceWatcherService())
-=======
             new UpdateByQueryMetrics(services.telemetryProvider().getMeterRegistry()),
             new DeleteByQueryMetrics(services.telemetryProvider().getMeterRegistry())
->>>>>>> 69ac8f81
         );
-         */
     }
 
     @Override
