/*
 * Copyright Elasticsearch B.V. and/or licensed to Elasticsearch B.V. under one
 * or more contributor license agreements. Licensed under the Elastic License
 * 2.0 and the Server Side Public License, v 1; you may not use this file except
 * in compliance with, at your election, the Elastic License 2.0 or the Server
 * Side Public License, v 1.
 */

package org.elasticsearch.reindex;

import org.elasticsearch.action.ActionListener;
import org.elasticsearch.action.support.ActionFilters;
import org.elasticsearch.action.support.HandledTransportAction;
import org.elasticsearch.client.internal.Client;
import org.elasticsearch.client.internal.ParentTaskAssigningClient;
import org.elasticsearch.cluster.service.ClusterService;
import org.elasticsearch.common.util.concurrent.EsExecutors;
import org.elasticsearch.core.Nullable;
import org.elasticsearch.index.reindex.BulkByScrollResponse;
import org.elasticsearch.index.reindex.BulkByScrollTask;
import org.elasticsearch.index.reindex.DeleteByQueryAction;
import org.elasticsearch.index.reindex.DeleteByQueryRequest;
import org.elasticsearch.injection.guice.Inject;
import org.elasticsearch.script.ScriptService;
import org.elasticsearch.tasks.Task;
import org.elasticsearch.threadpool.ThreadPool;
import org.elasticsearch.transport.TransportService;

import java.util.concurrent.TimeUnit;

public class TransportDeleteByQueryAction extends HandledTransportAction<DeleteByQueryRequest, BulkByScrollResponse> {

    private final ThreadPool threadPool;
    private final Client client;
    private final ScriptService scriptService;
    private final ClusterService clusterService;
    private final DeleteByQueryMetrics deleteByQueryMetrics;

    @Inject
    public TransportDeleteByQueryAction(
        ThreadPool threadPool,
        ActionFilters actionFilters,
        Client client,
        TransportService transportService,
        ScriptService scriptService,
        ClusterService clusterService,
        @Nullable DeleteByQueryMetrics deleteByQueryMetrics
    ) {
        super(DeleteByQueryAction.NAME, transportService, actionFilters, DeleteByQueryRequest::new, EsExecutors.DIRECT_EXECUTOR_SERVICE);
        this.threadPool = threadPool;
        this.client = client;
        this.scriptService = scriptService;
        this.clusterService = clusterService;
        this.deleteByQueryMetrics = deleteByQueryMetrics;
    }

    @Override
    public void doExecute(Task task, DeleteByQueryRequest request, ActionListener<BulkByScrollResponse> listener) {
        BulkByScrollTask bulkByScrollTask = (BulkByScrollTask) task;
        long startTime = System.nanoTime();
        BulkByScrollParallelizationHelper.startSlicedAction(
            request,
            bulkByScrollTask,
            DeleteByQueryAction.INSTANCE,
            listener,
            client,
            clusterService.localNode(),
            () -> {
                ParentTaskAssigningClient assigningClient = new ParentTaskAssigningClient(
                    client,
                    clusterService.localNode(),
                    bulkByScrollTask
                );
                new AsyncDeleteByQueryAction(
                    bulkByScrollTask,
                    logger,
                    assigningClient,
                    threadPool,
                    request,
                    scriptService,
                    ActionListener.runAfter(listener, () -> {
                        long elapsedTime = TimeUnit.NANOSECONDS.toSeconds(System.nanoTime() - startTime);
<<<<<<< HEAD
=======
                        if (deleteByQueryMetrics != null) {
                            deleteByQueryMetrics.recordTookTime(elapsedTime);
                        }
>>>>>>> 69ac8f81
                    })
                ).start();
            }
        );
    }
}<|MERGE_RESOLUTION|>--- conflicted
+++ resolved
@@ -80,12 +80,9 @@
                     scriptService,
                     ActionListener.runAfter(listener, () -> {
                         long elapsedTime = TimeUnit.NANOSECONDS.toSeconds(System.nanoTime() - startTime);
-<<<<<<< HEAD
-=======
                         if (deleteByQueryMetrics != null) {
                             deleteByQueryMetrics.recordTookTime(elapsedTime);
                         }
->>>>>>> 69ac8f81
                     })
                 ).start();
             }
