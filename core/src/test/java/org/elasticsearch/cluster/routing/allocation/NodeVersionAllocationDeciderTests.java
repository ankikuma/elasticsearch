/*
 * Licensed to Elasticsearch under one or more contributor
 * license agreements. See the NOTICE file distributed with
 * this work for additional information regarding copyright
 * ownership. Elasticsearch licenses this file to you under
 * the Apache License, Version 2.0 (the "License"); you may
 * not use this file except in compliance with the License.
 * You may obtain a copy of the License at
 *
 *    http://www.apache.org/licenses/LICENSE-2.0
 *
 * Unless required by applicable law or agreed to in writing,
 * software distributed under the License is distributed on an
 * "AS IS" BASIS, WITHOUT WARRANTIES OR CONDITIONS OF ANY
 * KIND, either express or implied.  See the License for the
 * specific language governing permissions and limitations
 * under the License.
 */

package org.elasticsearch.cluster.routing.allocation;

import org.elasticsearch.Version;
import org.elasticsearch.cluster.ClusterState;
import org.elasticsearch.cluster.EmptyClusterInfoService;
import org.elasticsearch.cluster.metadata.IndexMetaData;
import org.elasticsearch.cluster.metadata.MetaData;
import org.elasticsearch.cluster.node.DiscoveryNode;
import org.elasticsearch.cluster.node.DiscoveryNodes;
import org.elasticsearch.cluster.routing.IndexRoutingTable;
import org.elasticsearch.cluster.routing.IndexShardRoutingTable;
import org.elasticsearch.cluster.routing.RoutingNodes;
import org.elasticsearch.cluster.routing.RoutingTable;
import org.elasticsearch.cluster.routing.ShardRouting;
import org.elasticsearch.cluster.routing.ShardRoutingState;
import org.elasticsearch.cluster.routing.TestShardRouting;
import org.elasticsearch.cluster.routing.allocation.allocator.ShardsAllocators;
import org.elasticsearch.cluster.routing.allocation.command.AllocationCommands;
import org.elasticsearch.cluster.routing.allocation.decider.AllocationDecider;
import org.elasticsearch.cluster.routing.allocation.decider.AllocationDeciders;
import org.elasticsearch.cluster.routing.allocation.decider.ClusterRebalanceAllocationDecider;
import org.elasticsearch.cluster.routing.allocation.decider.NodeVersionAllocationDecider;
import org.elasticsearch.common.logging.ESLogger;
import org.elasticsearch.common.logging.Loggers;
import org.elasticsearch.common.settings.Settings;
import org.elasticsearch.common.transport.DummyTransportAddress;
import org.elasticsearch.index.shard.ShardId;
import org.elasticsearch.test.ESAllocationTestCase;
import org.elasticsearch.test.VersionUtils;
import org.elasticsearch.test.gateway.NoopGatewayAllocator;

import java.util.ArrayList;
import java.util.Collections;
import java.util.List;

import static org.elasticsearch.cluster.routing.ShardRoutingState.INITIALIZING;
import static org.elasticsearch.cluster.routing.ShardRoutingState.STARTED;
import static org.elasticsearch.cluster.routing.ShardRoutingState.UNASSIGNED;
import static org.elasticsearch.common.settings.Settings.settingsBuilder;
import static org.elasticsearch.test.VersionUtils.randomVersion;
import static org.hamcrest.Matchers.equalTo;
import static org.hamcrest.Matchers.is;
import static org.hamcrest.Matchers.notNullValue;
import static org.hamcrest.Matchers.nullValue;

/**
 *
 */
public class NodeVersionAllocationDeciderTests extends ESAllocationTestCase {
    private final ESLogger logger = Loggers.getLogger(NodeVersionAllocationDeciderTests.class);

    public void testDoNotAllocateFromPrimary() {
        AllocationService strategy = createAllocationService(settingsBuilder()
                .put("cluster.routing.allocation.node_concurrent_recoveries", 10)
                .put(ClusterRebalanceAllocationDecider.CLUSTER_ROUTING_ALLOCATION_ALLOW_REBALANCE_SETTING.getKey(), "always")
                .put("cluster.routing.allocation.cluster_concurrent_rebalance", -1)
                .build());

        logger.info("Building initial routing table");

        MetaData metaData = MetaData.builder()
                .put(IndexMetaData.builder("test").settings(settings(Version.CURRENT)).numberOfShards(5).numberOfReplicas(2))
                .build();

        RoutingTable routingTable = RoutingTable.builder()
                .addAsNew(metaData.index("test"))
                .build();

        ClusterState clusterState = ClusterState.builder(org.elasticsearch.cluster.ClusterName.DEFAULT).metaData(metaData).routingTable(routingTable).build();

        assertThat(routingTable.index("test").shards().size(), equalTo(5));
        for (int i = 0; i < routingTable.index("test").shards().size(); i++) {
            assertThat(routingTable.index("test").shard(i).shards().size(), equalTo(3));
            assertThat(routingTable.index("test").shard(i).shards().get(0).state(), equalTo(UNASSIGNED));
            assertThat(routingTable.index("test").shard(i).shards().get(1).state(), equalTo(UNASSIGNED));
            assertThat(routingTable.index("test").shard(i).shards().get(2).state(), equalTo(UNASSIGNED));
            assertThat(routingTable.index("test").shard(i).shards().get(0).currentNodeId(), nullValue());
            assertThat(routingTable.index("test").shard(i).shards().get(1).currentNodeId(), nullValue());
            assertThat(routingTable.index("test").shard(i).shards().get(2).currentNodeId(), nullValue());
        }

        logger.info("start two nodes and fully start the shards");
        clusterState = ClusterState.builder(clusterState).nodes(DiscoveryNodes.builder().put(newNode("node1")).put(newNode("node2"))).build();
        RoutingTable prevRoutingTable = routingTable;
        routingTable = strategy.reroute(clusterState, "reroute").routingTable();
        clusterState = ClusterState.builder(clusterState).routingTable(routingTable).build();

        for (int i = 0; i < routingTable.index("test").shards().size(); i++) {
            assertThat(routingTable.index("test").shard(i).shards().size(), equalTo(3));
            assertThat(routingTable.index("test").shard(i).primaryShard().state(), equalTo(INITIALIZING));
            assertThat(routingTable.index("test").shard(i).replicaShardsWithState(UNASSIGNED).size(), equalTo(2));

        }

        logger.info("start all the primary shards, replicas will start initializing");
        RoutingNodes routingNodes = clusterState.getRoutingNodes();
        prevRoutingTable = routingTable;
        routingTable = strategy.applyStartedShards(clusterState, routingNodes.shardsWithState(INITIALIZING)).routingTable();
        clusterState = ClusterState.builder(clusterState).routingTable(routingTable).build();
        routingNodes = clusterState.getRoutingNodes();

        for (int i = 0; i < routingTable.index("test").shards().size(); i++) {
            assertThat(routingTable.index("test").shard(i).shards().size(), equalTo(3));
            assertThat(routingTable.index("test").shard(i).primaryShard().state(), equalTo(STARTED));
            assertThat(routingTable.index("test").shard(i).replicaShardsWithState(INITIALIZING).size(), equalTo(1));
            assertThat(routingTable.index("test").shard(i).replicaShardsWithState(UNASSIGNED).size(), equalTo(1));
        }

        routingNodes = clusterState.getRoutingNodes();
        prevRoutingTable = routingTable;
        routingTable = strategy.applyStartedShards(clusterState, routingNodes.shardsWithState(INITIALIZING)).routingTable();
        clusterState = ClusterState.builder(clusterState).routingTable(routingTable).build();
        routingNodes = clusterState.getRoutingNodes();

        for (int i = 0; i < routingTable.index("test").shards().size(); i++) {
            assertThat(routingTable.index("test").shard(i).shards().size(), equalTo(3));
            assertThat(routingTable.index("test").shard(i).primaryShard().state(), equalTo(STARTED));
            assertThat(routingTable.index("test").shard(i).replicaShardsWithState(STARTED).size(), equalTo(1));
            assertThat(routingTable.index("test").shard(i).replicaShardsWithState(UNASSIGNED).size(), equalTo(1));
        }

        clusterState = ClusterState.builder(clusterState).nodes(DiscoveryNodes.builder(clusterState.nodes())
                .put(newNode("node3", VersionUtils.getPreviousVersion())))
                .build();
        prevRoutingTable = routingTable;
        routingTable = strategy.reroute(clusterState, "reroute").routingTable();
        clusterState = ClusterState.builder(clusterState).routingTable(routingTable).build();
        routingNodes = clusterState.getRoutingNodes();

        for (int i = 0; i < routingTable.index("test").shards().size(); i++) {
            assertThat(routingTable.index("test").shard(i).shards().size(), equalTo(3));
            assertThat(routingTable.index("test").shard(i).primaryShard().state(), equalTo(STARTED));
            assertThat(routingTable.index("test").shard(i).replicaShardsWithState(STARTED).size(), equalTo(1));
            assertThat(routingTable.index("test").shard(i).replicaShardsWithState(UNASSIGNED).size(), equalTo(1));
        }


        clusterState = ClusterState.builder(clusterState).nodes(DiscoveryNodes.builder(clusterState.nodes())
                .put(newNode("node4")))
                .build();
        prevRoutingTable = routingTable;
        routingTable = strategy.reroute(clusterState, "reroute").routingTable();
        clusterState = ClusterState.builder(clusterState).routingTable(routingTable).build();
        routingNodes = clusterState.getRoutingNodes();

        for (int i = 0; i < routingTable.index("test").shards().size(); i++) {
            assertThat(routingTable.index("test").shard(i).shards().size(), equalTo(3));
            assertThat(routingTable.index("test").shard(i).primaryShard().state(), equalTo(STARTED));
            assertThat(routingTable.index("test").shard(i).replicaShardsWithState(STARTED).size(), equalTo(1));
            assertThat(routingTable.index("test").shard(i).replicaShardsWithState(INITIALIZING).size(), equalTo(1));
        }

        routingNodes = clusterState.getRoutingNodes();
        prevRoutingTable = routingTable;
        routingTable = strategy.applyStartedShards(clusterState, routingNodes.shardsWithState(INITIALIZING)).routingTable();
        clusterState = ClusterState.builder(clusterState).routingTable(routingTable).build();
        routingNodes = clusterState.getRoutingNodes();

        for (int i = 0; i < routingTable.index("test").shards().size(); i++) {
            assertThat(routingTable.index("test").shard(i).shards().size(), equalTo(3));
            assertThat(routingTable.index("test").shard(i).primaryShard().state(), equalTo(STARTED));
            assertThat(routingTable.index("test").shard(i).replicaShardsWithState(STARTED).size(), equalTo(2));
        }
    }

    public void testRandom() {
        AllocationService service = createAllocationService(settingsBuilder()
                .put("cluster.routing.allocation.node_concurrent_recoveries", 10)
                .put(ClusterRebalanceAllocationDecider.CLUSTER_ROUTING_ALLOCATION_ALLOW_REBALANCE_SETTING.getKey(), "always")
                .put("cluster.routing.allocation.cluster_concurrent_rebalance", -1)
                .build());

        logger.info("Building initial routing table");
        MetaData.Builder builder = MetaData.builder();
        RoutingTable.Builder rtBuilder = RoutingTable.builder();
        int numIndices = between(1, 20);
        for (int i = 0; i < numIndices; i++) {
            builder.put(IndexMetaData.builder("test_" + i).settings(settings(Version.CURRENT)).numberOfShards(between(1, 5)).numberOfReplicas(between(0, 2)));
        }
        MetaData metaData = builder.build();

        for (int i = 0; i < numIndices; i++) {
            rtBuilder.addAsNew(metaData.index("test_" + i));
        }
        RoutingTable routingTable = rtBuilder.build();

        ClusterState clusterState = ClusterState.builder(org.elasticsearch.cluster.ClusterName.DEFAULT).metaData(metaData).routingTable(routingTable).build();
        assertThat(routingTable.shardsWithState(UNASSIGNED).size(), equalTo(routingTable.allShards().size()));
        List<DiscoveryNode> nodes = new ArrayList<>();
        int nodeIdx = 0;
        int iters = scaledRandomIntBetween(10, 100);
        for (int i = 0; i < iters; i++) {
            DiscoveryNodes.Builder nodesBuilder = DiscoveryNodes.builder();
            int numNodes = between(1, 20);
            if (nodes.size() > numNodes) {
                Collections.shuffle(nodes, random());
                nodes = nodes.subList(0, numNodes);
            } else {
                for (int j = nodes.size(); j < numNodes; j++) {
                    if (frequently()) {
                        nodes.add(newNode("node" + (nodeIdx++), randomBoolean() ? VersionUtils.getPreviousVersion() : Version.CURRENT));
                    } else {
                        nodes.add(newNode("node" + (nodeIdx++), randomVersion(random())));
                    }
                }
            }
            for (DiscoveryNode node : nodes) {
               nodesBuilder.put(node);
            }
            clusterState = ClusterState.builder(clusterState).nodes(nodesBuilder).build();
            clusterState = stabilize(clusterState, service);
        }
    }

    public void testRollingRestart() {
        AllocationService service = createAllocationService(settingsBuilder()
                .put("cluster.routing.allocation.node_concurrent_recoveries", 10)
                .put(ClusterRebalanceAllocationDecider.CLUSTER_ROUTING_ALLOCATION_ALLOW_REBALANCE_SETTING.getKey(), "always")
                .put("cluster.routing.allocation.cluster_concurrent_rebalance", -1)
                .build());

        logger.info("Building initial routing table");

        MetaData metaData = MetaData.builder()
                .put(IndexMetaData.builder("test").settings(settings(Version.CURRENT)).numberOfShards(5).numberOfReplicas(2))
                .build();

        RoutingTable routingTable = RoutingTable.builder()
                .addAsNew(metaData.index("test"))
                .build();

        ClusterState clusterState = ClusterState.builder(org.elasticsearch.cluster.ClusterName.DEFAULT).metaData(metaData).routingTable(routingTable).build();

        assertThat(routingTable.index("test").shards().size(), equalTo(5));
        for (int i = 0; i < routingTable.index("test").shards().size(); i++) {
            assertThat(routingTable.index("test").shard(i).shards().size(), equalTo(3));
            assertThat(routingTable.index("test").shard(i).shards().get(0).state(), equalTo(UNASSIGNED));
            assertThat(routingTable.index("test").shard(i).shards().get(1).state(), equalTo(UNASSIGNED));
            assertThat(routingTable.index("test").shard(i).shards().get(2).state(), equalTo(UNASSIGNED));
            assertThat(routingTable.index("test").shard(i).shards().get(0).currentNodeId(), nullValue());
            assertThat(routingTable.index("test").shard(i).shards().get(1).currentNodeId(), nullValue());
            assertThat(routingTable.index("test").shard(i).shards().get(2).currentNodeId(), nullValue());
        }
        clusterState = ClusterState.builder(clusterState).nodes(DiscoveryNodes.builder()
                .put(newNode("old0", VersionUtils.getPreviousVersion()))
                .put(newNode("old1", VersionUtils.getPreviousVersion()))
                .put(newNode("old2", VersionUtils.getPreviousVersion()))).build();
        clusterState = stabilize(clusterState, service);

        clusterState = ClusterState.builder(clusterState).nodes(DiscoveryNodes.builder()
                .put(newNode("old0", VersionUtils.getPreviousVersion()))
                .put(newNode("old1", VersionUtils.getPreviousVersion()))
                .put(newNode("new0"))).build();

        clusterState = stabilize(clusterState, service);

        clusterState = ClusterState.builder(clusterState).nodes(DiscoveryNodes.builder()
                .put(newNode("node0", VersionUtils.getPreviousVersion()))
                .put(newNode("new1"))
                .put(newNode("new0"))).build();

        clusterState = stabilize(clusterState, service);

        clusterState = ClusterState.builder(clusterState).nodes(DiscoveryNodes.builder()
                .put(newNode("new2"))
                .put(newNode("new1"))
                .put(newNode("new0"))).build();

        clusterState = stabilize(clusterState, service);
        routingTable = clusterState.routingTable();
        for (int i = 0; i < routingTable.index("test").shards().size(); i++) {
            assertThat(routingTable.index("test").shard(i).shards().size(), equalTo(3));
            assertThat(routingTable.index("test").shard(i).shards().get(0).state(), equalTo(STARTED));
            assertThat(routingTable.index("test").shard(i).shards().get(1).state(), equalTo(STARTED));
            assertThat(routingTable.index("test").shard(i).shards().get(2).state(), equalTo(STARTED));
            assertThat(routingTable.index("test").shard(i).shards().get(0).currentNodeId(), notNullValue());
            assertThat(routingTable.index("test").shard(i).shards().get(1).currentNodeId(), notNullValue());
            assertThat(routingTable.index("test").shard(i).shards().get(2).currentNodeId(), notNullValue());
        }
    }

    public void testRebalanceDoesNotAllocatePrimaryAndReplicasOnDifferentVersionNodes() {
        ShardId shard1 = new ShardId("test1", "_na_", 0);
        ShardId shard2 = new ShardId("test2", "_na_", 0);
        final DiscoveryNode newNode = new DiscoveryNode("newNode", DummyTransportAddress.INSTANCE, Version.CURRENT);
        final DiscoveryNode oldNode1 = new DiscoveryNode("oldNode1", DummyTransportAddress.INSTANCE, VersionUtils.getPreviousVersion());
        final DiscoveryNode oldNode2 = new DiscoveryNode("oldNode2", DummyTransportAddress.INSTANCE, VersionUtils.getPreviousVersion());
        MetaData metaData = MetaData.builder()
            .put(IndexMetaData.builder(shard1.getIndexName()).settings(settings(Version.CURRENT).put(Settings.EMPTY)).numberOfShards(1).numberOfReplicas(1))
            .put(IndexMetaData.builder(shard2.getIndexName()).settings(settings(Version.CURRENT).put(Settings.EMPTY)).numberOfShards(1).numberOfReplicas(1))
            .build();
        RoutingTable routingTable = RoutingTable.builder()
            .add(IndexRoutingTable.builder(shard1.getIndex())
                .addIndexShard(new IndexShardRoutingTable.Builder(shard1)
<<<<<<< HEAD
                    .addShard(TestShardRouting.newShardRouting(shard1.getIndex(), shard1.getId(), newNode.id(), 1, true, ShardRoutingState.STARTED, 10))
                    .addShard(TestShardRouting.newShardRouting(shard1.getIndex(), shard1.getId(), oldNode1.id(), 1, false, ShardRoutingState.STARTED, 10))
=======
                    .addShard(TestShardRouting.newShardRouting(shard1.getIndexName(), shard1.getId(), newNode.id(), true, ShardRoutingState.STARTED))
                    .addShard(TestShardRouting.newShardRouting(shard1.getIndexName(), shard1.getId(), oldNode1.id(), false, ShardRoutingState.STARTED))
>>>>>>> b5aee207
                    .build())
            )
            .add(IndexRoutingTable.builder(shard2.getIndex())
                .addIndexShard(new IndexShardRoutingTable.Builder(shard2)
<<<<<<< HEAD
                    .addShard(TestShardRouting.newShardRouting(shard2.getIndex(), shard2.getId(), newNode.id(), 1, true, ShardRoutingState.STARTED, 10))
                    .addShard(TestShardRouting.newShardRouting(shard2.getIndex(), shard2.getId(), oldNode1.id(), 1, false, ShardRoutingState.STARTED, 10))
=======
                    .addShard(TestShardRouting.newShardRouting(shard2.getIndexName(), shard2.getId(), newNode.id(), true, ShardRoutingState.STARTED))
                    .addShard(TestShardRouting.newShardRouting(shard2.getIndexName(), shard2.getId(), oldNode1.id(), false, ShardRoutingState.STARTED))
>>>>>>> b5aee207
                    .build())
            )
            .build();
        ClusterState state = ClusterState.builder(org.elasticsearch.cluster.ClusterName.DEFAULT)
            .metaData(metaData)
            .routingTable(routingTable)
            .nodes(DiscoveryNodes.builder().put(newNode).put(oldNode1).put(oldNode2)).build();
        AllocationDeciders allocationDeciders = new AllocationDeciders(Settings.EMPTY, new AllocationDecider[] {new NodeVersionAllocationDecider(Settings.EMPTY)});
        AllocationService strategy = new MockAllocationService(Settings.EMPTY,
            allocationDeciders,
            new ShardsAllocators(Settings.EMPTY, NoopGatewayAllocator.INSTANCE), EmptyClusterInfoService.INSTANCE);
        RoutingAllocation.Result result = strategy.reroute(state, new AllocationCommands(), true);
        // the two indices must stay as is, the replicas cannot move to oldNode2 because versions don't match
        state = ClusterState.builder(state).routingResult(result).build();
        assertThat(result.routingTable().index(shard2.getIndex()).shardsWithState(ShardRoutingState.RELOCATING).size(), equalTo(0));
        assertThat(result.routingTable().index(shard1.getIndex()).shardsWithState(ShardRoutingState.RELOCATING).size(), equalTo(0));
    }

    private ClusterState stabilize(ClusterState clusterState, AllocationService service) {
        logger.trace("RoutingNodes: {}", clusterState.getRoutingNodes().prettyPrint());

        RoutingTable routingTable = service.reroute(clusterState, "reroute").routingTable();
        clusterState = ClusterState.builder(clusterState).routingTable(routingTable).build();
        RoutingNodes routingNodes = clusterState.getRoutingNodes();
        assertRecoveryNodeVersions(routingNodes);

        logger.info("complete rebalancing");
        RoutingTable prev = routingTable;
        boolean stable = false;
        for (int i = 0; i < 1000; i++) {   // at most 200 iters - this should be enough for all tests
            logger.trace("RoutingNodes: {}", clusterState.getRoutingNodes().prettyPrint());
            routingTable = service.applyStartedShards(clusterState, routingNodes.shardsWithState(INITIALIZING)).routingTable();
            clusterState = ClusterState.builder(clusterState).routingTable(routingTable).build();
            routingNodes = clusterState.getRoutingNodes();
            if (stable = (routingTable == prev)) {
                break;
            }
            assertRecoveryNodeVersions(routingNodes);
            prev = routingTable;
        }
        logger.info("stabilized success [{}]", stable);
        assertThat(stable, is(true));
        return clusterState;
    }

    private final void assertRecoveryNodeVersions(RoutingNodes routingNodes) {
        logger.trace("RoutingNodes: {}", routingNodes.prettyPrint());

        List<ShardRouting> mutableShardRoutings = routingNodes.shardsWithState(ShardRoutingState.RELOCATING);
        for (ShardRouting r : mutableShardRoutings) {
            if (r.primary()) {
                String toId = r.relocatingNodeId();
                String fromId = r.currentNodeId();
                assertThat(fromId, notNullValue());
                assertThat(toId, notNullValue());
                logger.trace("From: " + fromId + " with Version: " + routingNodes.node(fromId).node().version() + " to: " + toId + " with Version: " + routingNodes.node(toId).node().version());
                assertTrue(routingNodes.node(toId).node().version().onOrAfter(routingNodes.node(fromId).node().version()));
            } else {
                ShardRouting primary = routingNodes.activePrimary(r);
                assertThat(primary, notNullValue());
                String fromId = primary.currentNodeId();
                String toId = r.relocatingNodeId();
                logger.trace("From: " + fromId + " with Version: " + routingNodes.node(fromId).node().version() + " to: " + toId + " with Version: " + routingNodes.node(toId).node().version());
                assertTrue(routingNodes.node(toId).node().version().onOrAfter(routingNodes.node(fromId).node().version()));
            }
        }

        mutableShardRoutings = routingNodes.shardsWithState(ShardRoutingState.INITIALIZING);
        for (ShardRouting r : mutableShardRoutings) {
            if (!r.primary()) {
                ShardRouting primary = routingNodes.activePrimary(r);
                assertThat(primary, notNullValue());
                String fromId = primary.currentNodeId();
                String toId = r.currentNodeId();
                logger.trace("From: " + fromId + " with Version: " + routingNodes.node(fromId).node().version() + " to: " + toId + " with Version: " + routingNodes.node(toId).node().version());
                assertTrue(routingNodes.node(toId).node().version().onOrAfter(routingNodes.node(fromId).node().version()));
            }
        }


    }
}<|MERGE_RESOLUTION|>--- conflicted
+++ resolved
@@ -311,24 +311,14 @@
         RoutingTable routingTable = RoutingTable.builder()
             .add(IndexRoutingTable.builder(shard1.getIndex())
                 .addIndexShard(new IndexShardRoutingTable.Builder(shard1)
-<<<<<<< HEAD
-                    .addShard(TestShardRouting.newShardRouting(shard1.getIndex(), shard1.getId(), newNode.id(), 1, true, ShardRoutingState.STARTED, 10))
-                    .addShard(TestShardRouting.newShardRouting(shard1.getIndex(), shard1.getId(), oldNode1.id(), 1, false, ShardRoutingState.STARTED, 10))
-=======
-                    .addShard(TestShardRouting.newShardRouting(shard1.getIndexName(), shard1.getId(), newNode.id(), true, ShardRoutingState.STARTED))
-                    .addShard(TestShardRouting.newShardRouting(shard1.getIndexName(), shard1.getId(), oldNode1.id(), false, ShardRoutingState.STARTED))
->>>>>>> b5aee207
+                    .addShard(TestShardRouting.newShardRouting(shard1.getIndexName(), shard1.getId(), newNode.id(), 1, true, ShardRoutingState.STARTED))
+                    .addShard(TestShardRouting.newShardRouting(shard1.getIndexName(), shard1.getId(), oldNode1.id(), 1, false, ShardRoutingState.STARTED))
                     .build())
             )
             .add(IndexRoutingTable.builder(shard2.getIndex())
                 .addIndexShard(new IndexShardRoutingTable.Builder(shard2)
-<<<<<<< HEAD
-                    .addShard(TestShardRouting.newShardRouting(shard2.getIndex(), shard2.getId(), newNode.id(), 1, true, ShardRoutingState.STARTED, 10))
-                    .addShard(TestShardRouting.newShardRouting(shard2.getIndex(), shard2.getId(), oldNode1.id(), 1, false, ShardRoutingState.STARTED, 10))
-=======
-                    .addShard(TestShardRouting.newShardRouting(shard2.getIndexName(), shard2.getId(), newNode.id(), true, ShardRoutingState.STARTED))
-                    .addShard(TestShardRouting.newShardRouting(shard2.getIndexName(), shard2.getId(), oldNode1.id(), false, ShardRoutingState.STARTED))
->>>>>>> b5aee207
+                    .addShard(TestShardRouting.newShardRouting(shard2.getIndexName(), shard2.getId(), newNode.id(), 1, true, ShardRoutingState.STARTED))
+                    .addShard(TestShardRouting.newShardRouting(shard2.getIndexName(), shard2.getId(), oldNode1.id(), 1, false, ShardRoutingState.STARTED))
                     .build())
             )
             .build();
