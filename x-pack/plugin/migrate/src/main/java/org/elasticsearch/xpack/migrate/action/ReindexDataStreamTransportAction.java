--- conflicted
+++ resolved
@@ -68,14 +68,10 @@
             return;
         }
         int totalIndices = dataStream.getIndices().size();
-<<<<<<< HEAD
         int totalIndicesToBeUpgraded = (int) dataStream.getIndices()
             .stream()
-            .filter(getOldIndexVersionPredicate(metadata.getProject()))
+            .filter(getReindexRequiredPredicate(metadata.getProject()))
             .count();
-=======
-        int totalIndicesToBeUpgraded = (int) dataStream.getIndices().stream().filter(getReindexRequiredPredicate(metadata)).count();
->>>>>>> 4d7f0e6f
         ReindexDataStreamTaskParams params = new ReindexDataStreamTaskParams(
             sourceDataStreamName,
             transportService.getThreadPool().absoluteTimeInMillis(),
