--- conflicted
+++ resolved
@@ -62,18 +62,11 @@
             assertHitCount(prepareSearch().setSize(0).setQuery(matchAllQuery()), 10L);
         }
 
-<<<<<<< HEAD
-        final long settingsVersion = clusterAdmin().prepareState()
-            .get()
-            .getState()
-            .metadata()
-            .getProject()
-=======
         final long settingsVersion = clusterAdmin().prepareState(TEST_REQUEST_TIMEOUT)
             .get()
             .getState()
             .metadata()
->>>>>>> ecd887d6
+            .getProject()
             .index("test")
             .getSettingsVersion();
         logger.info("Increasing the number of replicas from 1 to 2");
@@ -199,18 +192,11 @@
             assertThat(clusterHealth.getIndices().get("test").getActiveShards(), equalTo(numShards.numPrimaries * 2));
         }
 
-<<<<<<< HEAD
-        final long settingsVersion = clusterAdmin().prepareState()
-            .get()
-            .getState()
-            .metadata()
-            .getProject()
-=======
         final long settingsVersion = clusterAdmin().prepareState(TEST_REQUEST_TIMEOUT)
             .get()
             .getState()
             .metadata()
->>>>>>> ecd887d6
+            .getProject()
             .index("test")
             .getSettingsVersion();
 
@@ -331,18 +317,11 @@
             assertThat(clusterHealth.getIndices().get("test").getActiveShards(), equalTo(numShards.numPrimaries * 2));
         }
 
-<<<<<<< HEAD
-        final long settingsVersion = clusterAdmin().prepareState()
-            .get()
-            .getState()
-            .metadata()
-            .getProject()
-=======
         final long settingsVersion = clusterAdmin().prepareState(TEST_REQUEST_TIMEOUT)
             .get()
             .getState()
             .metadata()
->>>>>>> ecd887d6
+            .getProject()
             .index("test")
             .getSettingsVersion();
         logger.info("--> add another node, should increase the number of replicas");
@@ -439,18 +418,11 @@
         allowNodes("test", 4);
         allowNodes("test", 5);
 
-<<<<<<< HEAD
-        final long settingsVersion = clusterAdmin().prepareState()
-            .get()
-            .getState()
-            .metadata()
-            .getProject()
-=======
         final long settingsVersion = clusterAdmin().prepareState(TEST_REQUEST_TIMEOUT)
             .get()
             .getState()
             .metadata()
->>>>>>> ecd887d6
+            .getProject()
             .index("test")
             .getSettingsVersion();
         logger.info("--> update the auto expand replicas to 0-3");
@@ -474,29 +446,18 @@
          * time from the number of replicas changed by the allocation service.
          */
         assertThat(
-<<<<<<< HEAD
-            clusterAdmin().prepareState().get().getState().metadata().getProject().index("test").getSettingsVersion(),
-=======
-            clusterAdmin().prepareState(TEST_REQUEST_TIMEOUT).get().getState().metadata().index("test").getSettingsVersion(),
->>>>>>> ecd887d6
+            clusterAdmin().prepareState(TEST_REQUEST_TIMEOUT).get().getState().metadata().getProject().index("test").getSettingsVersion(),
             equalTo(1 + 1 + settingsVersion)
         );
     }
 
     public void testUpdateWithInvalidNumberOfReplicas() {
         createIndex("test");
-<<<<<<< HEAD
-        final long settingsVersion = clusterAdmin().prepareState()
-            .get()
-            .getState()
-            .metadata()
-            .getProject()
-=======
         final long settingsVersion = clusterAdmin().prepareState(TEST_REQUEST_TIMEOUT)
             .get()
             .getState()
             .metadata()
->>>>>>> ecd887d6
+            .getProject()
             .index("test")
             .getSettingsVersion();
         final int value = randomIntBetween(-10, -1);
@@ -508,11 +469,13 @@
         } catch (IllegalArgumentException e) {
             assertEquals("Failed to parse value [" + value + "] for setting [index.number_of_replicas] must be >= 0", e.getMessage());
             assertThat(
-<<<<<<< HEAD
-                clusterAdmin().prepareState().get().getState().metadata().getProject().index("test").getSettingsVersion(),
-=======
-                clusterAdmin().prepareState(TEST_REQUEST_TIMEOUT).get().getState().metadata().index("test").getSettingsVersion(),
->>>>>>> ecd887d6
+                clusterAdmin().prepareState(TEST_REQUEST_TIMEOUT)
+                    .get()
+                    .getState()
+                    .metadata()
+                    .getProject()
+                    .index("test")
+                    .getSettingsVersion(),
                 equalTo(settingsVersion)
             );
         }
