--- conflicted
+++ resolved
@@ -893,25 +893,15 @@
      * @return updated instance with incremented primary term
      */
     public IndexMetadata withIncrementedPrimaryTerm(int shardId) {
-        return withSetPrimaryTerm(shardId, this.primaryTerms[shardId] + 1);
-    }
-
-    /**
-     * Creates a copy of this instance that has the primary term for the given shard id set to the value provided.
-     * @param shardId shard id to set primary term for
-     * @param primaryTerm primary term to set
-     * @return updated instance with set primary term
-     */
-    public IndexMetadata withSetPrimaryTerm(int shardId, long primaryTerm) {
-        final long[] newPrimaryTerms = this.primaryTerms.clone();
-        newPrimaryTerms[shardId] = primaryTerm;
+        final long[] incremented = this.primaryTerms.clone();
+        incremented[shardId]++;
         return new IndexMetadata(
             this.index,
             this.version,
             this.mappingVersion,
             this.settingsVersion,
             this.aliasesVersion,
-            newPrimaryTerms,
+            incremented,
             this.state,
             this.numberOfShards,
             this.numberOfReplicas,
@@ -2015,10 +2005,6 @@
                         + "]"
                 );
             }
-<<<<<<< HEAD
-=======
-            // IndexVersion indexVersionCreated = indexCreatedVersion(settings);
->>>>>>> eacb67aa
             settings = Settings.builder().put(settings).put(SETTING_NUMBER_OF_SHARDS, shardCount).build();
             var newPrimaryTerms = new long[shardCount];
             Arrays.fill(newPrimaryTerms, this.primaryTerms.length, newPrimaryTerms.length, SequenceNumbers.UNASSIGNED_PRIMARY_TERM);
