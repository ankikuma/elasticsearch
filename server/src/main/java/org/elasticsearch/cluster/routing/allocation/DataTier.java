--- conflicted
+++ resolved
@@ -227,13 +227,8 @@
         public Settings getAdditionalIndexSettings(
             String indexName,
             @Nullable String dataStreamName,
-<<<<<<< HEAD
-            boolean isTimeSeries,
+            IndexMode templateIndexMode,
             ProjectMetadata projectMetadata,
-=======
-            IndexMode templateIndexMode,
-            Metadata metadata,
->>>>>>> 025f6bb7
             Instant resolvedAt,
             Settings indexTemplateAndCreateRequestSettings,
             List<CompressedXContent> combinedTemplateMappings
