--- conflicted
+++ resolved
@@ -379,18 +379,7 @@
         }
 
         @Override
-<<<<<<< HEAD
-        public int indexShard(
-            String id,
-            @Nullable String routing,
-            @Nullable BytesRef tsid,
-            XContentType sourceType,
-            BytesReference source
-        ) {
-            // System.out.println("indexShard:Extract from source");
-=======
         public int indexShard(IndexRequest indexRequest) {
->>>>>>> f38f4ad8
             assert Transports.assertNotTransportThread("parsing the _source can get slow");
             checkNoRouting(indexRequest.routing());
             hash = hashSource(indexRequest);
@@ -398,7 +387,8 @@
             return (rerouteWritesIfResharding(shardId));
         }
 
-<<<<<<< HEAD
+        protected abstract int hashSource(IndexRequest indexRequest);
+
         @Override
         public int rerouteIndexingRequestIfResharding(
             String id,
@@ -422,9 +412,6 @@
         public String createId(XContentType sourceType, BytesReference source, byte[] suffix) {
             return hashRoutingFields(sourceType, source).createId(suffix, IndexRouting.ExtractFromSource::defaultOnEmpty);
         }
-=======
-        protected abstract int hashSource(IndexRequest indexRequest);
->>>>>>> f38f4ad8
 
         private static int defaultOnEmpty() {
             throw new IllegalArgumentException("Error extracting routing: source didn't contain any routing fields");
