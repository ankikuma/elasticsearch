--- conflicted
+++ resolved
@@ -190,9 +190,6 @@
     public static final TransportVersion ESQL_CCS_EXEC_INFO_WITH_FAILURES = def(8_783_00_0);
     public static final TransportVersion LOGSDB_TELEMETRY = def(8_784_00_0);
     public static final TransportVersion LOGSDB_TELEMETRY_STATS = def(8_785_00_0);
-<<<<<<< HEAD
-    public static final TransportVersion INDEXING_PRESSURE_THROTTLING_STATS = def(8_786_00_0);
-=======
     public static final TransportVersion KQL_QUERY_ADDED = def(8_786_00_0);
     public static final TransportVersion ROLE_MONITOR_STATS = def(8_787_00_0);
     public static final TransportVersion DATA_STREAM_INDEX_VERSION_DEPRECATION_CHECK = def(8_788_00_0);
@@ -200,7 +197,7 @@
     public static final TransportVersion VERTEX_AI_INPUT_TYPE_ADDED = def(8_790_00_0);
     public static final TransportVersion SKIP_INNER_HITS_SEARCH_SOURCE = def(8_791_00_0);
     public static final TransportVersion QUERY_RULES_LIST_INCLUDES_TYPES = def(8_792_00_0);
->>>>>>> c05a87a3
+    public static final TransportVersion INDEXING_PRESSURE_THROTTLING_STATS = def(8_793_00_0);
 
     /*
      * STOP! READ THIS FIRST! No, really,
