/*
 * Copyright Elasticsearch B.V. and/or licensed to Elasticsearch B.V. under one
 * or more contributor license agreements. Licensed under the "Elastic License
 * 2.0", the "GNU Affero General Public License v3.0 only", and the "Server Side
 * Public License v 1"; you may not use this file except in compliance with, at
 * your election, the "Elastic License 2.0", the "GNU Affero General Public
 * License v3.0 only", or the "Server Side Public License, v 1".
 */

package org.elasticsearch;

import org.elasticsearch.core.Assertions;
import org.elasticsearch.core.UpdateForV9;

import java.lang.reflect.Field;
import java.util.ArrayList;
import java.util.Collections;
import java.util.HashMap;
import java.util.List;
import java.util.Map;
import java.util.Set;
import java.util.TreeSet;
import java.util.function.IntFunction;

/**
 * <p>Transport version is used to coordinate compatible wire protocol communication between nodes, at a fine-grained level.  This replaces
 * and supersedes the old Version constants.</p>
 *
 * <p>Before adding a new version constant, please read the block comment at the end of the list of constants.</p>
 */
public class TransportVersions {

    /*
     * NOTE: IntelliJ lies!
     * This map is used during class construction, referenced by the registerTransportVersion method.
     * When all the transport version constants have been registered, the map is cleared & never touched again.
     */
    static TreeSet<Integer> IDS = new TreeSet<>();

    static TransportVersion def(int id) {
        if (IDS == null) throw new IllegalStateException("The IDS map needs to be present to call this method");

        if (IDS.add(id) == false) {
            throw new IllegalArgumentException("Version id " + id + " defined twice");
        }
        if (id < IDS.last()) {
            throw new IllegalArgumentException("Version id " + id + " is not defined in the right location. Keep constants sorted");
        }
        return new TransportVersion(id);
    }

    @UpdateForV9(owner = UpdateForV9.Owner.CORE_INFRA) // remove the transport versions with which v9 will not need to interact
    public static final TransportVersion ZERO = def(0);
    public static final TransportVersion V_7_0_0 = def(7_00_00_99);
    public static final TransportVersion V_7_1_0 = def(7_01_00_99);
    public static final TransportVersion V_7_2_0 = def(7_02_00_99);
    public static final TransportVersion V_7_3_0 = def(7_03_00_99);
    public static final TransportVersion V_7_3_2 = def(7_03_02_99);
    public static final TransportVersion V_7_4_0 = def(7_04_00_99);
    public static final TransportVersion V_7_6_0 = def(7_06_00_99);
    public static final TransportVersion V_7_8_0 = def(7_08_00_99);
    public static final TransportVersion V_7_8_1 = def(7_08_01_99);
    public static final TransportVersion V_7_9_0 = def(7_09_00_99);
    public static final TransportVersion V_7_10_0 = def(7_10_00_99);
    public static final TransportVersion V_7_11_0 = def(7_11_00_99);
    public static final TransportVersion V_7_12_0 = def(7_12_00_99);
    public static final TransportVersion V_7_13_0 = def(7_13_00_99);
    public static final TransportVersion V_7_14_0 = def(7_14_00_99);
    public static final TransportVersion V_7_15_0 = def(7_15_00_99);
    public static final TransportVersion V_7_15_1 = def(7_15_01_99);
    public static final TransportVersion V_7_16_0 = def(7_16_00_99);
    public static final TransportVersion V_7_17_0 = def(7_17_00_99);
    public static final TransportVersion V_7_17_1 = def(7_17_01_99);
    public static final TransportVersion V_7_17_8 = def(7_17_08_99);
    public static final TransportVersion V_8_0_0 = def(8_00_00_99);
    public static final TransportVersion V_8_1_0 = def(8_01_00_99);
    public static final TransportVersion V_8_2_0 = def(8_02_00_99);
    public static final TransportVersion V_8_3_0 = def(8_03_00_99);
    public static final TransportVersion V_8_4_0 = def(8_04_00_99);
    public static final TransportVersion V_8_5_0 = def(8_05_00_99);
    public static final TransportVersion V_8_6_0 = def(8_06_00_99);
    public static final TransportVersion V_8_6_1 = def(8_06_01_99);
    public static final TransportVersion V_8_7_0 = def(8_07_00_99);
    public static final TransportVersion V_8_7_1 = def(8_07_01_99);
    public static final TransportVersion V_8_8_0 = def(8_08_00_99);
    public static final TransportVersion V_8_8_1 = def(8_08_01_99);
    /*
     * READ THE COMMENT BELOW THIS BLOCK OF DECLARATIONS BEFORE ADDING NEW TRANSPORT VERSIONS
     * Detached transport versions added below here.
     */
    public static final TransportVersion V_8_9_X = def(8_500_020);
    public static final TransportVersion V_8_10_X = def(8_500_061);
    public static final TransportVersion V_8_11_X = def(8_512_0_01);
    public static final TransportVersion V_8_12_0 = def(8_560_0_00);
    public static final TransportVersion V_8_12_1 = def(8_560_0_01);
    public static final TransportVersion V_8_13_0 = def(8_595_0_00);
    public static final TransportVersion V_8_13_4 = def(8_595_0_01);
    public static final TransportVersion V_8_14_0 = def(8_636_0_01);
    public static final TransportVersion V_8_15_0 = def(8_702_0_02);
    public static final TransportVersion V_8_15_2 = def(8_702_0_03);
    public static final TransportVersion V_8_16_0 = def(8_772_0_01);
    public static final TransportVersion ADD_COMPATIBILITY_VERSIONS_TO_NODE_INFO_BACKPORT_8_16 = def(8_772_0_02);
    public static final TransportVersion SKIP_INNER_HITS_SEARCH_SOURCE_BACKPORT_8_16 = def(8_772_0_03);
    public static final TransportVersion QUERY_RULES_LIST_INCLUDES_TYPES_BACKPORT_8_16 = def(8_772_0_04);
    public static final TransportVersion INITIAL_ELASTICSEARCH_8_16_5 = def(8_772_0_05);
    public static final TransportVersion REMOVE_MIN_COMPATIBLE_SHARD_NODE = def(8_773_0_00);
    public static final TransportVersion REVERT_REMOVE_MIN_COMPATIBLE_SHARD_NODE = def(8_774_0_00);
    public static final TransportVersion ESQL_FIELD_ATTRIBUTE_PARENT_SIMPLIFIED = def(8_775_0_00);
    public static final TransportVersion INFERENCE_DONT_PERSIST_ON_READ = def(8_776_0_00);
    public static final TransportVersion SIMULATE_MAPPING_ADDITION = def(8_777_0_00);
    public static final TransportVersion INTRODUCE_ALL_APPLICABLE_SELECTOR = def(8_778_0_00);
    public static final TransportVersion INDEX_MODE_LOOKUP = def(8_779_0_00);
    public static final TransportVersion INDEX_REQUEST_REMOVE_METERING = def(8_780_0_00);
    public static final TransportVersion CPU_STAT_STRING_PARSING = def(8_781_0_00);
    public static final TransportVersion QUERY_RULES_RETRIEVER = def(8_782_0_00);
    public static final TransportVersion ESQL_CCS_EXEC_INFO_WITH_FAILURES = def(8_783_0_00);
    public static final TransportVersion LOGSDB_TELEMETRY = def(8_784_0_00);
    public static final TransportVersion LOGSDB_TELEMETRY_STATS = def(8_785_0_00);
    public static final TransportVersion KQL_QUERY_ADDED = def(8_786_0_00);
    public static final TransportVersion ROLE_MONITOR_STATS = def(8_787_0_00);
    public static final TransportVersion DATA_STREAM_INDEX_VERSION_DEPRECATION_CHECK = def(8_788_0_00);
    public static final TransportVersion ADD_COMPATIBILITY_VERSIONS_TO_NODE_INFO = def(8_789_0_00);
    public static final TransportVersion VERTEX_AI_INPUT_TYPE_ADDED = def(8_790_0_00);
    public static final TransportVersion SKIP_INNER_HITS_SEARCH_SOURCE = def(8_791_0_00);
    public static final TransportVersion QUERY_RULES_LIST_INCLUDES_TYPES = def(8_792_0_00);
    public static final TransportVersion INDEX_STATS_ADDITIONAL_FIELDS = def(8_793_0_00);
    public static final TransportVersion INDEX_STATS_ADDITIONAL_FIELDS_REVERT = def(8_794_0_00);
    public static final TransportVersion FAST_REFRESH_RCO_2 = def(8_795_0_00);
    public static final TransportVersion ESQL_ENRICH_RUNTIME_WARNINGS = def(8_796_0_00);
    public static final TransportVersion INGEST_PIPELINE_CONFIGURATION_AS_MAP = def(8_797_0_00);
    public static final TransportVersion LOGSDB_TELEMETRY_CUSTOM_CUTOFF_DATE_FIX_8_17 = def(8_797_0_01);
    public static final TransportVersion SOURCE_MODE_TELEMETRY_FIX_8_17 = def(8_797_0_02);
    public static final TransportVersion INITIAL_ELASTICSEARCH_8_17_3 = def(8_797_0_03);
    public static final TransportVersion INDEXING_PRESSURE_THROTTLING_STATS = def(8_798_0_00);
    public static final TransportVersion REINDEX_DATA_STREAMS = def(8_799_0_00);
    public static final TransportVersion ESQL_REMOVE_NODE_LEVEL_PLAN = def(8_800_0_00);
    public static final TransportVersion LOGSDB_TELEMETRY_CUSTOM_CUTOFF_DATE = def(8_801_0_00);
    public static final TransportVersion SOURCE_MODE_TELEMETRY = def(8_802_0_00);
    public static final TransportVersion NEW_REFRESH_CLUSTER_BLOCK = def(8_803_0_00);
    public static final TransportVersion RETRIES_AND_OPERATIONS_IN_BLOBSTORE_STATS = def(8_804_0_00);
    public static final TransportVersion ADD_DATA_STREAM_OPTIONS_TO_TEMPLATES = def(8_805_0_00);
    public static final TransportVersion KNN_QUERY_RESCORE_OVERSAMPLE = def(8_806_0_00);
    public static final TransportVersion SEMANTIC_QUERY_LENIENT = def(8_807_0_00);
    public static final TransportVersion ESQL_QUERY_BUILDER_IN_SEARCH_FUNCTIONS = def(8_808_0_00);
    public static final TransportVersion EQL_ALLOW_PARTIAL_SEARCH_RESULTS = def(8_809_0_00);
    public static final TransportVersion NODE_VERSION_INFORMATION_WITH_MIN_READ_ONLY_INDEX_VERSION = def(8_810_0_00);
    public static final TransportVersion ERROR_TRACE_IN_TRANSPORT_HEADER = def(8_811_0_00);
    public static final TransportVersion FAILURE_STORE_ENABLED_BY_CLUSTER_SETTING = def(8_812_0_00);
    public static final TransportVersion SIMULATE_IGNORED_FIELDS = def(8_813_0_00);
    public static final TransportVersion TRANSFORMS_UPGRADE_MODE = def(8_814_0_00);
    public static final TransportVersion NODE_SHUTDOWN_EPHEMERAL_ID_ADDED = def(8_815_0_00);
    public static final TransportVersion ESQL_CCS_TELEMETRY_STATS = def(8_816_0_00);
    public static final TransportVersion TEXT_EMBEDDING_QUERY_VECTOR_BUILDER_INFER_MODEL_ID = def(8_817_0_00);
    public static final TransportVersion ESQL_ENABLE_NODE_LEVEL_REDUCTION = def(8_818_0_00);
    public static final TransportVersion JINA_AI_INTEGRATION_ADDED = def(8_819_0_00);
    public static final TransportVersion TRACK_INDEX_FAILED_DUE_TO_VERSION_CONFLICT_METRIC = def(8_820_0_00);
    public static final TransportVersion REPLACE_FAILURE_STORE_OPTIONS_WITH_SELECTOR_SYNTAX = def(8_821_0_00);
    public static final TransportVersion ELASTIC_INFERENCE_SERVICE_UNIFIED_CHAT_COMPLETIONS_INTEGRATION = def(8_822_0_00);
    public static final TransportVersion KQL_QUERY_TECH_PREVIEW = def(8_823_0_00);
    public static final TransportVersion ESQL_PROFILE_ROWS_PROCESSED = def(8_824_0_00);
    public static final TransportVersion BYTE_SIZE_VALUE_ALWAYS_USES_BYTES_1 = def(8_825_0_00);
    public static final TransportVersion REVERT_BYTE_SIZE_VALUE_ALWAYS_USES_BYTES_1 = def(8_826_0_00);
    public static final TransportVersion ESQL_SKIP_ES_INDEX_SERIALIZATION = def(8_827_0_00);
    public static final TransportVersion ADD_INDEX_BLOCK_TWO_PHASE = def(8_828_0_00);
    public static final TransportVersion RESOLVE_CLUSTER_NO_INDEX_EXPRESSION = def(8_829_0_00);
    public static final TransportVersion ML_ROLLOVER_LEGACY_INDICES = def(8_830_0_00);
    public static final TransportVersion ADD_INCLUDE_FAILURE_INDICES_OPTION = def(8_831_0_00);
    public static final TransportVersion ESQL_RESPONSE_PARTIAL = def(8_832_0_00);
    public static final TransportVersion RANK_DOC_OPTIONAL_METADATA_FOR_EXPLAIN = def(8_833_0_00);
    public static final TransportVersion ILM_ADD_SEARCHABLE_SNAPSHOT_ADD_REPLICATE_FOR = def(8_834_0_00);
    public static final TransportVersion INGEST_REQUEST_INCLUDE_SOURCE_ON_ERROR = def(8_835_0_00);
    public static final TransportVersion RESOURCE_DEPRECATION_CHECKS = def(8_836_0_00);
    public static final TransportVersion LINEAR_RETRIEVER_SUPPORT = def(8_837_0_00);
    public static final TransportVersion TIMEOUT_GET_PARAM_FOR_RESOLVE_CLUSTER = def(8_838_0_00);
    public static final TransportVersion INFERENCE_REQUEST_ADAPTIVE_RATE_LIMITING = def(8_839_0_00);
    public static final TransportVersion ML_INFERENCE_IBM_WATSONX_RERANK_ADDED = def(8_840_0_00);
    public static final TransportVersion REMOVE_ALL_APPLICABLE_SELECTOR_BACKPORT_8_18 = def(8_840_0_01);
    public static final TransportVersion INITIAL_ELASTICSEARCH_8_19 = def(8_841_0_00);
    public static final TransportVersion COHERE_BIT_EMBEDDING_TYPE_SUPPORT_ADDED_BACKPORT_8_X = def(8_841_0_01);
    public static final TransportVersion REMOVE_ALL_APPLICABLE_SELECTOR_BACKPORT_8_19 = def(8_841_0_02);
    public static final TransportVersion ESQL_RETRY_ON_SHARD_LEVEL_FAILURE_BACKPORT_8_19 = def(8_841_0_03);
    public static final TransportVersion ESQL_SUPPORT_PARTIAL_RESULTS_BACKPORT_8_19 = def(8_841_0_04);
    public static final TransportVersion VOYAGE_AI_INTEGRATION_ADDED_BACKPORT_8_X = def(8_841_0_05);
    public static final TransportVersion INITIAL_ELASTICSEARCH_9_0 = def(9_000_0_00);
    public static final TransportVersion REMOVE_SNAPSHOT_FAILURES_90 = def(9_000_0_01);
    public static final TransportVersion TRANSPORT_STATS_HANDLING_TIME_REQUIRED_90 = def(9_000_0_02);
    public static final TransportVersion REMOVE_DESIRED_NODE_VERSION_90 = def(9_000_0_03);
    public static final TransportVersion ESQL_DRIVER_TASK_DESCRIPTION_90 = def(9_000_0_04);
    public static final TransportVersion REMOVE_ALL_APPLICABLE_SELECTOR_9_0 = def(9_000_0_05);
    public static final TransportVersion BYTE_SIZE_VALUE_ALWAYS_USES_BYTES_90 = def(9_000_0_06);
    public static final TransportVersion COHERE_BIT_EMBEDDING_TYPE_SUPPORT_ADDED = def(9_001_0_00);
    public static final TransportVersion REMOVE_SNAPSHOT_FAILURES = def(9_002_0_00);
    public static final TransportVersion TRANSPORT_STATS_HANDLING_TIME_REQUIRED = def(9_003_0_00);
    public static final TransportVersion REMOVE_DESIRED_NODE_VERSION = def(9_004_0_00);
    public static final TransportVersion ESQL_DRIVER_TASK_DESCRIPTION = def(9_005_0_00);
    public static final TransportVersion ESQL_RETRY_ON_SHARD_LEVEL_FAILURE = def(9_006_0_00);
    public static final TransportVersion ESQL_PROFILE_ASYNC_NANOS = def(9_007_00_0);
    public static final TransportVersion ESQL_LOOKUP_JOIN_SOURCE_TEXT = def(9_008_0_00);
    public static final TransportVersion REMOVE_ALL_APPLICABLE_SELECTOR = def(9_009_0_00);
    public static final TransportVersion SLM_UNHEALTHY_IF_NO_SNAPSHOT_WITHIN = def(9_010_0_00);
    public static final TransportVersion ESQL_SUPPORT_PARTIAL_RESULTS = def(9_011_0_00);
    public static final TransportVersion REMOVE_REPOSITORY_CONFLICT_MESSAGE = def(9_012_0_00);
    public static final TransportVersion RERANKER_FAILURES_ALLOWED = def(9_013_0_00);
    public static final TransportVersion VOYAGE_AI_INTEGRATION_ADDED = def(9_014_0_00);
<<<<<<< HEAD
    // making this large for now to avoid merge conflicts
    public static final TransportVersion UNASSIGENEDINFO_RESHARD_ADDED = def(9_020_0_00);
=======
    public static final TransportVersion BYTE_SIZE_VALUE_ALWAYS_USES_BYTES = def(9_015_0_00);
    public static final TransportVersion ESQL_SERIALIZE_SOURCE_FUNCTIONS_WARNINGS = def(9_016_0_00);
>>>>>>> 22103de1

    /*
     * STOP! READ THIS FIRST! No, really,
     *        ____ _____ ___  ____  _        ____  _____    _    ____    _____ _   _ ___ ____    _____ ___ ____  ____ _____ _
     *       / ___|_   _/ _ \|  _ \| |      |  _ \| ____|  / \  |  _ \  |_   _| | | |_ _/ ___|  |  ___|_ _|  _ \/ ___|_   _| |
     *       \___ \ | || | | | |_) | |      | |_) |  _|   / _ \ | | | |   | | | |_| || |\___ \  | |_   | || |_) \___ \ | | | |
     *        ___) || || |_| |  __/|_|      |  _ <| |___ / ___ \| |_| |   | | |  _  || | ___) | |  _|  | ||  _ < ___) || | |_|
     *       |____/ |_| \___/|_|   (_)      |_| \_\_____/_/   \_\____/    |_| |_| |_|___|____/  |_|   |___|_| \_\____/ |_| (_)
     *
     * A new transport version should be added EVERY TIME a change is made to the serialization protocol of one or more classes. Each
     * transport version should only be used in a single merged commit (apart from the BwC versions copied from o.e.Version, ≤V_8_8_1).
     *
     * More information about versions and backporting at docs/internal/Versioning.md
     *
     * ADDING A TRANSPORT VERSION
     * To add a new transport version, add a new constant at the bottom of the list, above this comment. Don't add other lines,
     * comments, etc. The version id has the following layout:
     *
     * M_NNN_S_PP
     *
     * M - The major version of Elasticsearch
     * NNN - The server version part
     * S - The subsidiary version part. It should always be 0 here, it is only used in subsidiary repositories.
     * PP - The patch version part
     *
     * To determine the id of the next TransportVersion constant, do the following:
     * - Use the same major version, unless bumping majors
     * - Bump the server version part by 1, unless creating a patch version
     * - Leave the subsidiary part as 0
     * - Bump the patch part if creating a patch version
     *
     * If a patch version is created, it should be placed sorted among the other existing constants.
     *
     * REVERTING A TRANSPORT VERSION
     *
     * If you revert a commit with a transport version change, you MUST ensure there is a NEW transport version representing the reverted
     * change. DO NOT let the transport version go backwards, it must ALWAYS be incremented.
     *
     * DETERMINING TRANSPORT VERSIONS FROM GIT HISTORY
     *
     * If your git checkout has the expected minor-version-numbered branches and the expected release-version tags then you can find the
     * transport versions known by a particular release ...
     *
     *     git show v8.11.0:server/src/main/java/org/elasticsearch/TransportVersions.java | grep '= def'
     *
     * ... or by a particular branch ...
     *
     *     git show 8.11:server/src/main/java/org/elasticsearch/TransportVersions.java | grep '= def'
     *
     * ... and you can see which versions were added in between two versions too ...
     *
     *     git diff v8.11.0..main -- server/src/main/java/org/elasticsearch/TransportVersions.java
     *
     * In branches 8.7-8.10 see server/src/main/java/org/elasticsearch/TransportVersion.java for the equivalent definitions.
     */

    /**
     * Reference to the earliest compatible transport version to this version of the codebase.
     * This should be the transport version used by the highest minor version of the previous major.
     */
    public static final TransportVersion MINIMUM_COMPATIBLE = BYTE_SIZE_VALUE_ALWAYS_USES_BYTES_1;

    /**
     * Reference to the minimum transport version that can be used with CCS.
     * This should be the transport version used by the previous minor release.
     */
    public static final TransportVersion MINIMUM_CCS_VERSION = BYTE_SIZE_VALUE_ALWAYS_USES_BYTES_1;

    /**
     * Sorted list of all versions defined in this class
     */
    static final List<TransportVersion> DEFINED_VERSIONS = collectAllVersionIdsDefinedInClass(TransportVersions.class);

    // the highest transport version constant defined
    static final TransportVersion LATEST_DEFINED;
    static {
        LATEST_DEFINED = DEFINED_VERSIONS.getLast();

        // see comment on IDS field
        // now we're registered all the transport versions, we can clear the map
        IDS = null;
    }

    public static List<TransportVersion> collectAllVersionIdsDefinedInClass(Class<?> cls) {
        Map<Integer, String> versionIdFields = new HashMap<>();
        List<TransportVersion> definedTransportVersions = new ArrayList<>();

        Set<String> ignore = Set.of("ZERO", "CURRENT", "MINIMUM_COMPATIBLE", "MINIMUM_CCS_VERSION");

        for (Field declaredField : cls.getFields()) {
            if (declaredField.getType().equals(TransportVersion.class)) {
                String fieldName = declaredField.getName();
                if (ignore.contains(fieldName)) {
                    continue;
                }

                TransportVersion version;
                try {
                    version = (TransportVersion) declaredField.get(null);
                } catch (IllegalAccessException e) {
                    throw new AssertionError(e);
                }
                definedTransportVersions.add(version);

                if (Assertions.ENABLED) {
                    // check the version number is unique
                    var sameVersionNumber = versionIdFields.put(version.id(), fieldName);
                    assert sameVersionNumber == null
                        : "Versions ["
                            + sameVersionNumber
                            + "] and ["
                            + fieldName
                            + "] have the same version number ["
                            + version.id()
                            + "]. Each TransportVersion should have a different version number";
                }
            }
        }

        Collections.sort(definedTransportVersions);

        return List.copyOf(definedTransportVersions);
    }

    static final IntFunction<String> VERSION_LOOKUP = ReleaseVersions.generateVersionsLookup(TransportVersions.class, LATEST_DEFINED.id());

    // no instance
    private TransportVersions() {}
}<|MERGE_RESOLUTION|>--- conflicted
+++ resolved
@@ -202,13 +202,11 @@
     public static final TransportVersion REMOVE_REPOSITORY_CONFLICT_MESSAGE = def(9_012_0_00);
     public static final TransportVersion RERANKER_FAILURES_ALLOWED = def(9_013_0_00);
     public static final TransportVersion VOYAGE_AI_INTEGRATION_ADDED = def(9_014_0_00);
-<<<<<<< HEAD
+    public static final TransportVersion BYTE_SIZE_VALUE_ALWAYS_USES_BYTES = def(9_015_0_00);
+    public static final TransportVersion ESQL_SERIALIZE_SOURCE_FUNCTIONS_WARNINGS = def(9_016_0_00);
+
     // making this large for now to avoid merge conflicts
     public static final TransportVersion UNASSIGENEDINFO_RESHARD_ADDED = def(9_020_0_00);
-=======
-    public static final TransportVersion BYTE_SIZE_VALUE_ALWAYS_USES_BYTES = def(9_015_0_00);
-    public static final TransportVersion ESQL_SERIALIZE_SOURCE_FUNCTIONS_WARNINGS = def(9_016_0_00);
->>>>>>> 22103de1
 
     /*
      * STOP! READ THIS FIRST! No, really,
