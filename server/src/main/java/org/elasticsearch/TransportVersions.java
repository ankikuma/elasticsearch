--- conflicted
+++ resolved
@@ -224,14 +224,11 @@
     public static final TransportVersion SEARCH_INCREMENTAL_TOP_DOCS_NULL = def(9_058_0_00);
     public static final TransportVersion COMPRESS_DELAYABLE_WRITEABLE = def(9_059_0_00);
     public static final TransportVersion SYNONYMS_REFRESH_PARAM = def(9_060_0_00);
-<<<<<<< HEAD
-    public static final TransportVersion WRITE_LOAD_INCLUDES_BUFFER_WRITES = def(9_063_00_0);
-=======
     public static final TransportVersion DOC_FIELDS_AS_LIST = def(9_061_0_00);
     public static final TransportVersion DENSE_VECTOR_OFF_HEAP_STATS = def(9_062_00_0);
     public static final TransportVersion RANDOM_SAMPLER_QUERY_BUILDER = def(9_063_0_00);
     public static final TransportVersion SETTINGS_IN_DATA_STREAMS = def(9_064_0_00);
->>>>>>> 9106a44e
+    public static final TransportVersion WRITE_LOAD_INCLUDES_BUFFER_WRITES = def(9_065_00_0);
 
     /*
      * STOP! READ THIS FIRST! No, really,
