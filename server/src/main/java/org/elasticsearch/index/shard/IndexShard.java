--- conflicted
+++ resolved
@@ -2757,11 +2757,7 @@
         }
     }
 
-<<<<<<< HEAD
-    public void suspendThrottling() {
-=======
     private void suspendThrottling() {
->>>>>>> 129622a9
         try {
             getEngine().suspendThrottling();
         } catch (AlreadyClosedException ex) {
@@ -2769,11 +2765,7 @@
         }
     }
 
-<<<<<<< HEAD
-    public void resumeThrottling() {
-=======
     private void resumeThrottling() {
->>>>>>> 129622a9
         try {
             getEngine().resumeThrottling();
         } catch (AlreadyClosedException ex) {
@@ -3847,15 +3839,6 @@
         final TimeUnit timeUnit,
         final Executor executor
     ) {
-<<<<<<< HEAD
-        indexShardOperationPermits.delayOperations();
-        // In case indexing is paused on the shard, suspend throttling so that any currently paused task can
-        // go ahead and release the indexing permit it holds.
-        suspendThrottling();
-        indexShardOperationPermits.waitUntilBlocked(ActionListener.assertOnce(onAcquired), timeout, timeUnit, executor);
-        // TODO: Does this do anything ? Looks like the relocated shard does not have throttling enabled
-        resumeThrottling();
-=======
         // In case indexing is paused on the shard, suspend throttling so that any currently paused task can
         // go ahead and release the indexing permit it holds.
         suspendThrottling();
@@ -3870,7 +3853,6 @@
             resumeThrottling();
             throw e;
         }
->>>>>>> 129622a9
     }
 
     private void asyncBlockOperations(ActionListener<Releasable> onPermitAcquired, long timeout, TimeUnit timeUnit) {
