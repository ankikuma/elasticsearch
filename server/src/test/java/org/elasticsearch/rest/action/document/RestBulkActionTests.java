/*
 * Copyright Elasticsearch B.V. and/or licensed to Elasticsearch B.V. under one
 * or more contributor license agreements. Licensed under the "Elastic License
 * 2.0", the "GNU Affero General Public License v3.0 only", and the "Server Side
 * Public License v 1"; you may not use this file except in compliance with, at
 * your election, the "Elastic License 2.0", the "GNU Affero General Public
 * License v3.0 only", or the "Server Side Public License, v 1".
 */

package org.elasticsearch.rest.action.document;

import org.apache.lucene.util.SetOnce;
import org.elasticsearch.action.ActionListener;
import org.elasticsearch.action.DocWriteRequest;
import org.elasticsearch.action.bulk.BulkRequest;
import org.elasticsearch.action.bulk.BulkResponse;
import org.elasticsearch.action.bulk.IncrementalBulkService;
import org.elasticsearch.action.index.IndexRequest;
import org.elasticsearch.action.update.UpdateRequest;
import org.elasticsearch.client.internal.Client;
import org.elasticsearch.common.bytes.BytesArray;
import org.elasticsearch.common.bytes.ReleasableBytesReference;
import org.elasticsearch.common.settings.ClusterSettings;
import org.elasticsearch.common.settings.Settings;
import org.elasticsearch.core.Releasable;
import org.elasticsearch.http.HttpBody;
import org.elasticsearch.index.IndexVersion;
import org.elasticsearch.index.IndexingPressure;
import org.elasticsearch.rest.RestChannel;
import org.elasticsearch.rest.RestRequest;
import org.elasticsearch.telemetry.metric.MeterRegistry;
import org.elasticsearch.test.ESTestCase;
import org.elasticsearch.test.client.NoOpNodeClient;
import org.elasticsearch.test.rest.FakeRestChannel;
import org.elasticsearch.test.rest.FakeRestRequest;
import org.elasticsearch.xcontent.XContentType;

import java.util.ArrayList;
import java.util.Collections;
import java.util.HashMap;
import java.util.List;
import java.util.Map;
import java.util.concurrent.atomic.AtomicBoolean;

import static org.hamcrest.Matchers.empty;
import static org.hamcrest.Matchers.equalTo;
import static org.hamcrest.Matchers.hasSize;
import static org.mockito.Mockito.mock;

/**
 * Tests for {@link RestBulkAction}.
 */
public class RestBulkActionTests extends ESTestCase {

    public void testBulkPipelineUpsert() throws Exception {
        SetOnce<Boolean> bulkCalled = new SetOnce<>();
        try (var threadPool = createThreadPool()) {
            final var verifyingClient = new NoOpNodeClient(threadPool) {
                @Override
                public void bulk(BulkRequest request, ActionListener<BulkResponse> listener) {
                    bulkCalled.set(true);
                    assertThat(request.requests(), hasSize(2));
                    UpdateRequest updateRequest = (UpdateRequest) request.requests().get(1);
                    assertThat(updateRequest.upsertRequest().getPipeline(), equalTo("timestamps"));
                }
            };
            final Map<String, String> params = new HashMap<>();
            params.put("pipeline", "timestamps");
            new RestBulkAction(
                settings(IndexVersion.current()).build(),
<<<<<<< HEAD
                new IncrementalBulkService(mock(Client.class), mock(IndexingPressure.class), MeterRegistry.NOOP)
=======
                ClusterSettings.createBuiltInClusterSettings(),
                new IncrementalBulkService(mock(Client.class), mock(IndexingPressure.class))
>>>>>>> 0dba1638
            ).handleRequest(
                new FakeRestRequest.Builder(xContentRegistry()).withPath("my_index/_bulk").withParams(params).withContent(new BytesArray("""
                    {"index":{"_id":"1"}}
                    {"field1":"val1"}
                    {"update":{"_id":"2"}}
                    {"script":{"source":"ctx._source.counter++;"},"upsert":{"field1":"upserted_val"}}
                    """), XContentType.JSON).withMethod(RestRequest.Method.POST).build(),
                mock(RestChannel.class),
                verifyingClient
            );
            assertThat(bulkCalled.get(), equalTo(true));
        }
    }

    public void testListExecutedPipelines() throws Exception {
        AtomicBoolean bulkCalled = new AtomicBoolean(false);
        AtomicBoolean listExecutedPipelinesRequest1 = new AtomicBoolean(false);
        AtomicBoolean listExecutedPipelinesRequest2 = new AtomicBoolean(false);
        try (var threadPool = createThreadPool()) {
            final var verifyingClient = new NoOpNodeClient(threadPool) {
                @Override
                public void bulk(BulkRequest request, ActionListener<BulkResponse> listener) {
                    bulkCalled.set(true);
                    assertThat(request.requests(), hasSize(2));
                    IndexRequest indexRequest1 = (IndexRequest) request.requests().get(0);
                    listExecutedPipelinesRequest1.set(indexRequest1.getListExecutedPipelines());
                    IndexRequest indexRequest2 = (IndexRequest) request.requests().get(1);
                    listExecutedPipelinesRequest2.set(indexRequest2.getListExecutedPipelines());
                }
            };
            Map<String, String> params = new HashMap<>();
            {
                new RestBulkAction(
                    settings(IndexVersion.current()).build(),
<<<<<<< HEAD
                    new IncrementalBulkService(mock(Client.class), mock(IndexingPressure.class), MeterRegistry.NOOP)
=======
                    ClusterSettings.createBuiltInClusterSettings(),
                    new IncrementalBulkService(mock(Client.class), mock(IndexingPressure.class))
>>>>>>> 0dba1638
                ).handleRequest(
                    new FakeRestRequest.Builder(xContentRegistry()).withPath("my_index/_bulk")
                        .withParams(params)
                        .withContent(new BytesArray("""
                            {"index":{"_id":"1"}}
                            {"field1":"val1"}
                            {"index":{"_id":"2"}}
                            {"field1":"val2"}
                            """), XContentType.JSON)
                        .withMethod(RestRequest.Method.POST)
                        .build(),
                    mock(RestChannel.class),
                    verifyingClient
                );
                assertThat(bulkCalled.get(), equalTo(true));
                assertThat(listExecutedPipelinesRequest1.get(), equalTo(false));
                assertThat(listExecutedPipelinesRequest2.get(), equalTo(false));
            }
            {
                params.put("list_executed_pipelines", "true");
                bulkCalled.set(false);
                new RestBulkAction(
                    settings(IndexVersion.current()).build(),
<<<<<<< HEAD
                    new IncrementalBulkService(mock(Client.class), mock(IndexingPressure.class), MeterRegistry.NOOP)
=======
                    ClusterSettings.createBuiltInClusterSettings(),
                    new IncrementalBulkService(mock(Client.class), mock(IndexingPressure.class))
>>>>>>> 0dba1638
                ).handleRequest(
                    new FakeRestRequest.Builder(xContentRegistry()).withPath("my_index/_bulk")
                        .withParams(params)
                        .withContent(new BytesArray("""
                            {"index":{"_id":"1"}}
                            {"field1":"val1"}
                            {"index":{"_id":"2"}}
                            {"field1":"val2"}
                            """), XContentType.JSON)
                        .withMethod(RestRequest.Method.POST)
                        .build(),
                    mock(RestChannel.class),
                    verifyingClient
                );
                assertThat(bulkCalled.get(), equalTo(true));
                assertThat(listExecutedPipelinesRequest1.get(), equalTo(true));
                assertThat(listExecutedPipelinesRequest2.get(), equalTo(true));
            }
            {
                bulkCalled.set(false);
                new RestBulkAction(
                    settings(IndexVersion.current()).build(),
<<<<<<< HEAD
                    new IncrementalBulkService(mock(Client.class), mock(IndexingPressure.class), MeterRegistry.NOOP)
=======
                    ClusterSettings.createBuiltInClusterSettings(),
                    new IncrementalBulkService(mock(Client.class), mock(IndexingPressure.class))
>>>>>>> 0dba1638
                ).handleRequest(
                    new FakeRestRequest.Builder(xContentRegistry()).withPath("my_index/_bulk")
                        .withParams(params)
                        .withContent(new BytesArray("""
                            {"index":{"_id":"1", "list_executed_pipelines": "false"}}
                            {"field1":"val1"}
                            {"index":{"_id":"2"}}
                            {"field1":"val2"}
                            """), XContentType.JSON)
                        .withMethod(RestRequest.Method.POST)
                        .build(),
                    mock(RestChannel.class),
                    verifyingClient
                );
                assertThat(bulkCalled.get(), equalTo(true));
                assertThat(listExecutedPipelinesRequest1.get(), equalTo(false));
                assertThat(listExecutedPipelinesRequest2.get(), equalTo(true));
            }
            {
                params.remove("list_executed_pipelines");
                bulkCalled.set(false);
                new RestBulkAction(
                    settings(IndexVersion.current()).build(),
<<<<<<< HEAD
                    new IncrementalBulkService(mock(Client.class), mock(IndexingPressure.class), MeterRegistry.NOOP)
=======
                    ClusterSettings.createBuiltInClusterSettings(),
                    new IncrementalBulkService(mock(Client.class), mock(IndexingPressure.class))
>>>>>>> 0dba1638
                ).handleRequest(
                    new FakeRestRequest.Builder(xContentRegistry()).withPath("my_index/_bulk")
                        .withParams(params)
                        .withContent(new BytesArray("""
                            {"index":{"_id":"1", "list_executed_pipelines": "true"}}
                            {"field1":"val1"}
                            {"index":{"_id":"2"}}
                            {"field1":"val2"}
                            """), XContentType.JSON)
                        .withMethod(RestRequest.Method.POST)
                        .build(),
                    mock(RestChannel.class),
                    verifyingClient
                );
                assertThat(bulkCalled.get(), equalTo(true));
                assertThat(listExecutedPipelinesRequest1.get(), equalTo(true));
                assertThat(listExecutedPipelinesRequest2.get(), equalTo(false));
            }
        }
    }

    public void testIncrementalParsing() {
        ArrayList<DocWriteRequest<?>> docs = new ArrayList<>();
        AtomicBoolean isLast = new AtomicBoolean(false);
        AtomicBoolean next = new AtomicBoolean(false);

        FakeRestRequest request = new FakeRestRequest.Builder(xContentRegistry()).withPath("my_index/_bulk")
            .withMethod(RestRequest.Method.POST)
            .withBody(new HttpBody.Stream() {
                @Override
                public void close() {}

                @Override
                public ChunkHandler handler() {
                    return null;
                }

                @Override
                public void addTracingHandler(ChunkHandler chunkHandler) {}

                @Override
                public void setHandler(ChunkHandler chunkHandler) {}

                @Override
                public void next() {
                    next.set(true);
                }
            })
            .withHeaders(Map.of("Content-Type", Collections.singletonList("application/json")))
            .build();
        FakeRestChannel channel = new FakeRestChannel(request, randomBoolean(), 1);

        IndexingPressure indexingPressure = new IndexingPressure(Settings.EMPTY);
        RestBulkAction.ChunkHandler chunkHandler = new RestBulkAction.ChunkHandler(true, request, () -> {
            return new IncrementalBulkService.Handler(
                null,
                indexingPressure,
                null,
                null,
                null,
                MeterRegistry.NOOP.getLongHistogram(IncrementalBulkService.CHUNK_WAIT_TIME_HISTOGRAM_NAME)
            ) {

                @Override
                public void addItems(List<DocWriteRequest<?>> items, Releasable releasable, Runnable nextItems) {
                    releasable.close();
                    docs.addAll(items);
                }

                @Override
                public void lastItems(List<DocWriteRequest<?>> items, Releasable releasable, ActionListener<BulkResponse> listener) {
                    releasable.close();
                    docs.addAll(items);
                    isLast.set(true);
                }
            };
        });

        chunkHandler.accept(channel);
        ReleasableBytesReference r1 = new ReleasableBytesReference(new BytesArray("{\"index\":{\"_index\":\"index_name\"}}\n"), () -> {});
        chunkHandler.handleChunk(channel, r1, false);
        assertThat(docs, empty());
        assertTrue(next.get());
        next.set(false);
        assertFalse(isLast.get());
        assertFalse(r1.hasReferences());

        ReleasableBytesReference r2 = new ReleasableBytesReference(new BytesArray("{\"field\":1}"), () -> {});
        chunkHandler.handleChunk(channel, r2, false);
        assertThat(docs, empty());
        assertTrue(next.get());
        next.set(false);
        assertFalse(isLast.get());
        assertTrue(r2.hasReferences());

        ReleasableBytesReference r3 = new ReleasableBytesReference(new BytesArray("\n{\"delete\":"), () -> {});
        chunkHandler.handleChunk(channel, r3, false);
        assertThat(docs, hasSize(1));
        assertFalse(next.get());
        assertFalse(isLast.get());
        assertFalse(r1.hasReferences());
        assertFalse(r2.hasReferences());
        assertTrue(r3.hasReferences());

        ReleasableBytesReference r4 = new ReleasableBytesReference(new BytesArray("{\"_index\":\"test\",\"_id\":\"2\"}}"), () -> {});
        chunkHandler.handleChunk(channel, r4, false);
        assertThat(docs, hasSize(1));
        assertTrue(next.get());
        next.set(false);
        assertFalse(isLast.get());

        ReleasableBytesReference r5 = new ReleasableBytesReference(new BytesArray("\n"), () -> {});
        chunkHandler.handleChunk(channel, r5, true);
        assertThat(docs, hasSize(2));
        assertFalse(next.get());
        assertTrue(isLast.get());
        assertFalse(r3.hasReferences());
        assertFalse(r4.hasReferences());
        assertFalse(r5.hasReferences());
    }
}<|MERGE_RESOLUTION|>--- conflicted
+++ resolved
@@ -68,12 +68,8 @@
             params.put("pipeline", "timestamps");
             new RestBulkAction(
                 settings(IndexVersion.current()).build(),
-<<<<<<< HEAD
+                ClusterSettings.createBuiltInClusterSettings(),
                 new IncrementalBulkService(mock(Client.class), mock(IndexingPressure.class), MeterRegistry.NOOP)
-=======
-                ClusterSettings.createBuiltInClusterSettings(),
-                new IncrementalBulkService(mock(Client.class), mock(IndexingPressure.class))
->>>>>>> 0dba1638
             ).handleRequest(
                 new FakeRestRequest.Builder(xContentRegistry()).withPath("my_index/_bulk").withParams(params).withContent(new BytesArray("""
                     {"index":{"_id":"1"}}
@@ -108,12 +104,8 @@
             {
                 new RestBulkAction(
                     settings(IndexVersion.current()).build(),
-<<<<<<< HEAD
+                    ClusterSettings.createBuiltInClusterSettings(),
                     new IncrementalBulkService(mock(Client.class), mock(IndexingPressure.class), MeterRegistry.NOOP)
-=======
-                    ClusterSettings.createBuiltInClusterSettings(),
-                    new IncrementalBulkService(mock(Client.class), mock(IndexingPressure.class))
->>>>>>> 0dba1638
                 ).handleRequest(
                     new FakeRestRequest.Builder(xContentRegistry()).withPath("my_index/_bulk")
                         .withParams(params)
@@ -137,12 +129,8 @@
                 bulkCalled.set(false);
                 new RestBulkAction(
                     settings(IndexVersion.current()).build(),
-<<<<<<< HEAD
+                    ClusterSettings.createBuiltInClusterSettings(),
                     new IncrementalBulkService(mock(Client.class), mock(IndexingPressure.class), MeterRegistry.NOOP)
-=======
-                    ClusterSettings.createBuiltInClusterSettings(),
-                    new IncrementalBulkService(mock(Client.class), mock(IndexingPressure.class))
->>>>>>> 0dba1638
                 ).handleRequest(
                     new FakeRestRequest.Builder(xContentRegistry()).withPath("my_index/_bulk")
                         .withParams(params)
@@ -165,12 +153,8 @@
                 bulkCalled.set(false);
                 new RestBulkAction(
                     settings(IndexVersion.current()).build(),
-<<<<<<< HEAD
+                    ClusterSettings.createBuiltInClusterSettings(),
                     new IncrementalBulkService(mock(Client.class), mock(IndexingPressure.class), MeterRegistry.NOOP)
-=======
-                    ClusterSettings.createBuiltInClusterSettings(),
-                    new IncrementalBulkService(mock(Client.class), mock(IndexingPressure.class))
->>>>>>> 0dba1638
                 ).handleRequest(
                     new FakeRestRequest.Builder(xContentRegistry()).withPath("my_index/_bulk")
                         .withParams(params)
@@ -194,12 +178,8 @@
                 bulkCalled.set(false);
                 new RestBulkAction(
                     settings(IndexVersion.current()).build(),
-<<<<<<< HEAD
+                    ClusterSettings.createBuiltInClusterSettings(),
                     new IncrementalBulkService(mock(Client.class), mock(IndexingPressure.class), MeterRegistry.NOOP)
-=======
-                    ClusterSettings.createBuiltInClusterSettings(),
-                    new IncrementalBulkService(mock(Client.class), mock(IndexingPressure.class))
->>>>>>> 0dba1638
                 ).handleRequest(
                     new FakeRestRequest.Builder(xContentRegistry()).withPath("my_index/_bulk")
                         .withParams(params)
