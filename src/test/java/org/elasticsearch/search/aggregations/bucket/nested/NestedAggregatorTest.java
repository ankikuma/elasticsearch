--- conflicted
+++ resolved
@@ -123,11 +123,7 @@
         AggregationContext context = new AggregationContext(searchContext);
 
         AggregatorFactories.Builder builder = AggregatorFactories.builder();
-<<<<<<< HEAD
-        builder.addAggregator(new NestedAggregator.Factory("test", "nested_field", FilterCachingPolicy.ALWAYS_CACHE));
-=======
-        builder.add(new NestedAggregator.Factory("test", "nested_field", QueryCachingPolicy.ALWAYS_CACHE));
->>>>>>> 528f6481
+        builder.addAggregator(new NestedAggregator.Factory("test", "nested_field", QueryCachingPolicy.ALWAYS_CACHE));
         AggregatorFactories factories = builder.build();
         searchContext.aggregations(new SearchContextAggregations(factories));
         Aggregator[] aggs = factories.createTopLevelAggregators(context);
