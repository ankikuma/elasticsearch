--- conflicted
+++ resolved
@@ -76,14 +76,9 @@
 
             List<Aggregator> collectors = new ArrayList<>();
             Aggregator[] aggregators;
-            List<Reducer> reducers;
             try {
-<<<<<<< HEAD
                 AggregatorFactories factories = context.aggregations().factories();
                 aggregators = factories.createTopLevelAggregators(aggregationContext);
-                reducers = factories.createReducers();
-=======
-                aggregators = context.aggregations().factories().createTopLevelAggregators(aggregationContext);
                 for (int i = 0; i < aggregators.length; i++) {
                     if (aggregators[i] instanceof GlobalAggregator == false) {
                         collectors.add(aggregators[i]);
@@ -95,7 +90,6 @@
                     collector.preCollection();
                     context.searcher().queryCollectors().put(AggregationPhase.class, collector);
                 }
->>>>>>> fcc09f62
             } catch (IOException e) {
                 throw new AggregationInitializationException("Could not initialize aggregators", e);
             }
